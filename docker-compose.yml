<<<<<<< HEAD
# docker-compose.yml
version: '3.8'
services:
  zookeeper:
    image: confluentinc/cp-zookeeper:7.5.0
    environment:
      ZOOKEEPER_CLIENT_PORT: 2181
      ZOOKEEPER_TICK_TIME: 2000
    ports:
      - '2181:2181'
    networks:
      - collab-network

  kafka:
    image: confluentinc/cp-kafka:7.5.0
    depends_on:
      - zookeeper
    ports:
      - '9092:9092'
      - '9093:9093'
    environment:
      KAFKA_BROKER_ID: 1
      KAFKA_ZOOKEEPER_CONNECT: zookeeper:2181
      KAFKA_ADVERTISED_LISTENERS: PLAINTEXT://kafka:9092,PLAINTEXT_HOST://localhost:9093
      KAFKA_LISTENER_SECURITY_PROTOCOL_MAP: PLAINTEXT:PLAINTEXT,PLAINTEXT_HOST:PLAINTEXT
      KAFKA_INTER_BROKER_LISTENER_NAME: PLAINTEXT
      KAFKA_OFFSETS_TOPIC_REPLICATION_FACTOR: 1
    networks:
      - collab-network
    healthcheck:
      test:
        [
          'CMD',
          'kafka-topics',
          '--bootstrap-server',
          'localhost:9092',
          '--list',
        ]
      interval: 30s
      timeout: 10s
      retries: 5

  api-gateway:
    build:
      context: .
      dockerfile: apps/api-gateway/Dockerfile
    ports:
      - '3000:3000' # HTTP API
      - '3001:3001' # TCP Microservice
    environment:
      - NODE_ENV=production
      - FRONTEND_URL=${FRONTEND_URL:-http://localhost:5173}
      - KAFKA_BROKERS=${KAFKA_BROKERS:-kafka:9092}
    depends_on:
      kafka:
        condition: service_healthy
    networks:
      - collab-network
    restart: unless-stopped
    healthcheck:
      test:
        [
          'CMD',
          'node',
          '-e',
          "require('http').get('http://localhost:3000/auth/health', (res) => process.exit(res.statusCode === 200 ? 0 : 1)).on('error', () => process.exit(1))",
        ]
      interval: 30s
      timeout: 10s
      retries: 3
      start_period: 40s

  auth-service:
    build:
      context: .
      dockerfile: apps/auth-service/Dockerfile
    ports:
      - '3002:3002' # TCP Microservice
    environment:
      - NODE_ENV=production
      - JWT_SECRET=${JWT_SECRET:-your_jwt_secret_here}
      - JWT_EXPIRES_IN=${JWT_EXPIRES_IN:-24h}
      - SUPABASE_URL=${SUPABASE_URL}
      - SUPABASE_SERVICE_KEY=${SUPABASE_SERVICE_KEY:-${SUPABASE_SERVICE_KEY}}
      - SUPABASE_ANON_KEY=${SUPABASE_ANON_KEY:-${SUPABASE_ANON_KEY}}
      - GOOGLE_CLIENT_ID=${GOOGLE_CLIENT_ID:-dummy_client_id}
      - GOOGLE_CLIENT_SECRET=${GOOGLE_CLIENT_SECRET:-dummy_client_secret}
      - GOOGLE_CALLBACK_URL=${GOOGLE_CALLBACK_URL:-http://localhost:3000/auth/google/callback}
    depends_on:
      api-gateway:
        condition: service_healthy
    networks:
      - collab-network
    restart: unless-stopped
    healthcheck:
      test:
        [
          'CMD',
          'node',
          '-e',
          "require('net').createConnection(3002, '0.0.0.0').on('connect', () => process.exit(0)).on('error', () => process.exit(1))",
        ]
      interval: 30s
      timeout: 10s
      retries: 3
      start_period: 40s

networks:
  collab-network:
=======
# docker-compose.yml
version: '3.8'
services:
  zookeeper:
    image: confluentinc/cp-zookeeper:7.5.0
    environment:
      ZOOKEEPER_CLIENT_PORT: 2181
      ZOOKEEPER_TICK_TIME: 2000
    ports:
      - '2181:2181'
    networks:
      - collab-network

  kafka:
    image: confluentinc/cp-kafka:7.5.0
    depends_on:
      - zookeeper
    ports:
      - '9092:9092'
      - '9093:9093'
    environment:
      KAFKA_BROKER_ID: 1
      KAFKA_ZOOKEEPER_CONNECT: zookeeper:2181
      KAFKA_ADVERTISED_LISTENERS: PLAINTEXT://kafka:9092,PLAINTEXT_HOST://localhost:9093
      KAFKA_LISTENER_SECURITY_PROTOCOL_MAP: PLAINTEXT:PLAINTEXT,PLAINTEXT_HOST:PLAINTEXT
      KAFKA_INTER_BROKER_LISTENER_NAME: PLAINTEXT
      KAFKA_OFFSETS_TOPIC_REPLICATION_FACTOR: 1
    networks:
      - collab-network
    healthcheck:
      test:
        [
          'CMD',
          'kafka-topics',
          '--bootstrap-server',
          'localhost:9092',
          '--list',
        ]
      interval: 30s
      timeout: 10s
      retries: 5

  api-gateway:
    build:
      context: .
      dockerfile: apps/api-gateway/Dockerfile
    ports:
      - '3000:3000' # HTTP API
      - '3001:3001' # TCP Microservice
    environment:
      - NODE_ENV=production
      - FRONTEND_URL=${FRONTEND_URL:-http://localhost:5173}
      - KAFKA_BROKERS=${KAFKA_BROKERS:-kafka:9092}
    depends_on:
      kafka:
        condition: service_healthy
    networks:
      - collab-network
    restart: unless-stopped
    healthcheck:
      test:
        [
          'CMD',
          'node',
          '-e',
          "require('http').get('http://localhost:3000/auth/health', (res) => process.exit(res.statusCode === 200 ? 0 : 1)).on('error', () => process.exit(1))",
        ]
      interval: 30s
      timeout: 10s
      retries: 3
      start_period: 40s

  auth-service:
    build:
      context: .
      dockerfile: apps/auth-service/Dockerfile
    ports:
      - '3002:3002' # TCP Microservice
    environment:
      - NODE_ENV=production
      - JWT_SECRET=${JWT_SECRET:-your_jwt_secret_here}
      - JWT_EXPIRES_IN=${JWT_EXPIRES_IN:-24h}
      - SUPABASE_URL=${SUPABASE_URL}
      - SUPABASE_SERVICE_KEY=${SUPABASE_SERVICE_KEY:-${SUPABASE_SERVICE_KEY}}
      - SUPABASE_ANON_KEY=${SUPABASE_ANON_KEY:-${SUPABASE_ANON_KEY}}
      - GOOGLE_CLIENT_ID=${GOOGLE_CLIENT_ID:-dummy_client_id}
      - GOOGLE_CLIENT_SECRET=${GOOGLE_CLIENT_SECRET:-dummy_client_secret}
      - GOOGLE_CALLBACK_URL=${GOOGLE_CALLBACK_URL:-http://localhost:3000/auth/google/callback}
    depends_on:
      api-gateway:
        condition: service_healthy
    networks:
      - collab-network
    restart: unless-stopped
    healthcheck:
      test:
        [
          'CMD',
          'node',
          '-e',
          "require('net').createConnection(3002, '0.0.0.0').on('connect', () => process.exit(0)).on('error', () => process.exit(1))",
        ]
      interval: 30s
      timeout: 10s
      retries: 3
      start_period: 40s

networks:
  collab-network:
>>>>>>> 292bbcf8
    driver: bridge<|MERGE_RESOLUTION|>--- conflicted
+++ resolved
@@ -1,222 +1,111 @@
-<<<<<<< HEAD
-# docker-compose.yml
-version: '3.8'
-services:
-  zookeeper:
-    image: confluentinc/cp-zookeeper:7.5.0
-    environment:
-      ZOOKEEPER_CLIENT_PORT: 2181
-      ZOOKEEPER_TICK_TIME: 2000
-    ports:
-      - '2181:2181'
-    networks:
-      - collab-network
-
-  kafka:
-    image: confluentinc/cp-kafka:7.5.0
-    depends_on:
-      - zookeeper
-    ports:
-      - '9092:9092'
-      - '9093:9093'
-    environment:
-      KAFKA_BROKER_ID: 1
-      KAFKA_ZOOKEEPER_CONNECT: zookeeper:2181
-      KAFKA_ADVERTISED_LISTENERS: PLAINTEXT://kafka:9092,PLAINTEXT_HOST://localhost:9093
-      KAFKA_LISTENER_SECURITY_PROTOCOL_MAP: PLAINTEXT:PLAINTEXT,PLAINTEXT_HOST:PLAINTEXT
-      KAFKA_INTER_BROKER_LISTENER_NAME: PLAINTEXT
-      KAFKA_OFFSETS_TOPIC_REPLICATION_FACTOR: 1
-    networks:
-      - collab-network
-    healthcheck:
-      test:
-        [
-          'CMD',
-          'kafka-topics',
-          '--bootstrap-server',
-          'localhost:9092',
-          '--list',
-        ]
-      interval: 30s
-      timeout: 10s
-      retries: 5
-
-  api-gateway:
-    build:
-      context: .
-      dockerfile: apps/api-gateway/Dockerfile
-    ports:
-      - '3000:3000' # HTTP API
-      - '3001:3001' # TCP Microservice
-    environment:
-      - NODE_ENV=production
-      - FRONTEND_URL=${FRONTEND_URL:-http://localhost:5173}
-      - KAFKA_BROKERS=${KAFKA_BROKERS:-kafka:9092}
-    depends_on:
-      kafka:
-        condition: service_healthy
-    networks:
-      - collab-network
-    restart: unless-stopped
-    healthcheck:
-      test:
-        [
-          'CMD',
-          'node',
-          '-e',
-          "require('http').get('http://localhost:3000/auth/health', (res) => process.exit(res.statusCode === 200 ? 0 : 1)).on('error', () => process.exit(1))",
-        ]
-      interval: 30s
-      timeout: 10s
-      retries: 3
-      start_period: 40s
-
-  auth-service:
-    build:
-      context: .
-      dockerfile: apps/auth-service/Dockerfile
-    ports:
-      - '3002:3002' # TCP Microservice
-    environment:
-      - NODE_ENV=production
-      - JWT_SECRET=${JWT_SECRET:-your_jwt_secret_here}
-      - JWT_EXPIRES_IN=${JWT_EXPIRES_IN:-24h}
-      - SUPABASE_URL=${SUPABASE_URL}
-      - SUPABASE_SERVICE_KEY=${SUPABASE_SERVICE_KEY:-${SUPABASE_SERVICE_KEY}}
-      - SUPABASE_ANON_KEY=${SUPABASE_ANON_KEY:-${SUPABASE_ANON_KEY}}
-      - GOOGLE_CLIENT_ID=${GOOGLE_CLIENT_ID:-dummy_client_id}
-      - GOOGLE_CLIENT_SECRET=${GOOGLE_CLIENT_SECRET:-dummy_client_secret}
-      - GOOGLE_CALLBACK_URL=${GOOGLE_CALLBACK_URL:-http://localhost:3000/auth/google/callback}
-    depends_on:
-      api-gateway:
-        condition: service_healthy
-    networks:
-      - collab-network
-    restart: unless-stopped
-    healthcheck:
-      test:
-        [
-          'CMD',
-          'node',
-          '-e',
-          "require('net').createConnection(3002, '0.0.0.0').on('connect', () => process.exit(0)).on('error', () => process.exit(1))",
-        ]
-      interval: 30s
-      timeout: 10s
-      retries: 3
-      start_period: 40s
-
-networks:
-  collab-network:
-=======
-# docker-compose.yml
-version: '3.8'
-services:
-  zookeeper:
-    image: confluentinc/cp-zookeeper:7.5.0
-    environment:
-      ZOOKEEPER_CLIENT_PORT: 2181
-      ZOOKEEPER_TICK_TIME: 2000
-    ports:
-      - '2181:2181'
-    networks:
-      - collab-network
-
-  kafka:
-    image: confluentinc/cp-kafka:7.5.0
-    depends_on:
-      - zookeeper
-    ports:
-      - '9092:9092'
-      - '9093:9093'
-    environment:
-      KAFKA_BROKER_ID: 1
-      KAFKA_ZOOKEEPER_CONNECT: zookeeper:2181
-      KAFKA_ADVERTISED_LISTENERS: PLAINTEXT://kafka:9092,PLAINTEXT_HOST://localhost:9093
-      KAFKA_LISTENER_SECURITY_PROTOCOL_MAP: PLAINTEXT:PLAINTEXT,PLAINTEXT_HOST:PLAINTEXT
-      KAFKA_INTER_BROKER_LISTENER_NAME: PLAINTEXT
-      KAFKA_OFFSETS_TOPIC_REPLICATION_FACTOR: 1
-    networks:
-      - collab-network
-    healthcheck:
-      test:
-        [
-          'CMD',
-          'kafka-topics',
-          '--bootstrap-server',
-          'localhost:9092',
-          '--list',
-        ]
-      interval: 30s
-      timeout: 10s
-      retries: 5
-
-  api-gateway:
-    build:
-      context: .
-      dockerfile: apps/api-gateway/Dockerfile
-    ports:
-      - '3000:3000' # HTTP API
-      - '3001:3001' # TCP Microservice
-    environment:
-      - NODE_ENV=production
-      - FRONTEND_URL=${FRONTEND_URL:-http://localhost:5173}
-      - KAFKA_BROKERS=${KAFKA_BROKERS:-kafka:9092}
-    depends_on:
-      kafka:
-        condition: service_healthy
-    networks:
-      - collab-network
-    restart: unless-stopped
-    healthcheck:
-      test:
-        [
-          'CMD',
-          'node',
-          '-e',
-          "require('http').get('http://localhost:3000/auth/health', (res) => process.exit(res.statusCode === 200 ? 0 : 1)).on('error', () => process.exit(1))",
-        ]
-      interval: 30s
-      timeout: 10s
-      retries: 3
-      start_period: 40s
-
-  auth-service:
-    build:
-      context: .
-      dockerfile: apps/auth-service/Dockerfile
-    ports:
-      - '3002:3002' # TCP Microservice
-    environment:
-      - NODE_ENV=production
-      - JWT_SECRET=${JWT_SECRET:-your_jwt_secret_here}
-      - JWT_EXPIRES_IN=${JWT_EXPIRES_IN:-24h}
-      - SUPABASE_URL=${SUPABASE_URL}
-      - SUPABASE_SERVICE_KEY=${SUPABASE_SERVICE_KEY:-${SUPABASE_SERVICE_KEY}}
-      - SUPABASE_ANON_KEY=${SUPABASE_ANON_KEY:-${SUPABASE_ANON_KEY}}
-      - GOOGLE_CLIENT_ID=${GOOGLE_CLIENT_ID:-dummy_client_id}
-      - GOOGLE_CLIENT_SECRET=${GOOGLE_CLIENT_SECRET:-dummy_client_secret}
-      - GOOGLE_CALLBACK_URL=${GOOGLE_CALLBACK_URL:-http://localhost:3000/auth/google/callback}
-    depends_on:
-      api-gateway:
-        condition: service_healthy
-    networks:
-      - collab-network
-    restart: unless-stopped
-    healthcheck:
-      test:
-        [
-          'CMD',
-          'node',
-          '-e',
-          "require('net').createConnection(3002, '0.0.0.0').on('connect', () => process.exit(0)).on('error', () => process.exit(1))",
-        ]
-      interval: 30s
-      timeout: 10s
-      retries: 3
-      start_period: 40s
-
-networks:
-  collab-network:
->>>>>>> 292bbcf8
-    driver: bridge+
+# docker-compose.yml
+version: '3.8'
+services:
+  zookeeper:
+    image: confluentinc/cp-zookeeper:7.5.0
+    environment:
+      ZOOKEEPER_CLIENT_PORT: 2181
+      ZOOKEEPER_TICK_TIME: 2000
+    ports:
+      - '2181:2181'
+    networks:
+      - collab-network
+
+  kafka:
+    image: confluentinc/cp-kafka:7.5.0
+    depends_on:
+      - zookeeper
+    ports:
+      - '9092:9092'
+      - '9093:9093'
+    environment:
+      KAFKA_BROKER_ID: 1
+      KAFKA_ZOOKEEPER_CONNECT: zookeeper:2181
+      KAFKA_ADVERTISED_LISTENERS: PLAINTEXT://kafka:9092,PLAINTEXT_HOST://localhost:9093
+      KAFKA_LISTENER_SECURITY_PROTOCOL_MAP: PLAINTEXT:PLAINTEXT,PLAINTEXT_HOST:PLAINTEXT
+      KAFKA_INTER_BROKER_LISTENER_NAME: PLAINTEXT
+      KAFKA_OFFSETS_TOPIC_REPLICATION_FACTOR: 1
+    networks:
+      - collab-network
+    healthcheck:
+      test:
+        [
+          'CMD',
+          'kafka-topics',
+          '--bootstrap-server',
+          'localhost:9092',
+          '--list',
+        ]
+      interval: 30s
+      timeout: 10s
+      retries: 5
+
+  api-gateway:
+    build:
+      context: .
+      dockerfile: apps/api-gateway/Dockerfile
+    ports:
+      - '3000:3000' # HTTP API
+      - '3001:3001' # TCP Microservice
+    environment:
+      - NODE_ENV=production
+      - FRONTEND_URL=${FRONTEND_URL:-http://localhost:5173}
+      - KAFKA_BROKERS=${KAFKA_BROKERS:-kafka:9092}
+    depends_on:
+      kafka:
+        condition: service_healthy
+    networks:
+      - collab-network
+    restart: unless-stopped
+    healthcheck:
+      test:
+        [
+          'CMD',
+          'node',
+          '-e',
+          "require('http').get('http://localhost:3000/auth/health', (res) => process.exit(res.statusCode === 200 ? 0 : 1)).on('error', () => process.exit(1))",
+        ]
+      interval: 30s
+      timeout: 10s
+      retries: 3
+      start_period: 40s
+
+  auth-service:
+    build:
+      context: .
+      dockerfile: apps/auth-service/Dockerfile
+    ports:
+      - '3002:3002' # TCP Microservice
+    environment:
+      - NODE_ENV=production
+      - JWT_SECRET=${JWT_SECRET:-your_jwt_secret_here}
+      - JWT_EXPIRES_IN=${JWT_EXPIRES_IN:-24h}
+      - SUPABASE_URL=${SUPABASE_URL}
+      - SUPABASE_SERVICE_KEY=${SUPABASE_SERVICE_KEY:-${SUPABASE_SERVICE_KEY}}
+      - SUPABASE_ANON_KEY=${SUPABASE_ANON_KEY:-${SUPABASE_ANON_KEY}}
+      - GOOGLE_CLIENT_ID=${GOOGLE_CLIENT_ID:-dummy_client_id}
+      - GOOGLE_CLIENT_SECRET=${GOOGLE_CLIENT_SECRET:-dummy_client_secret}
+      - GOOGLE_CALLBACK_URL=${GOOGLE_CALLBACK_URL:-http://localhost:3000/auth/google/callback}
+    depends_on:
+      api-gateway:
+        condition: service_healthy
+    networks:
+      - collab-network
+    restart: unless-stopped
+    healthcheck:
+      test:
+        [
+          'CMD',
+          'node',
+          '-e',
+          "require('net').createConnection(3002, '0.0.0.0').on('connect', () => process.exit(0)).on('error', () => process.exit(1))",
+        ]
+      interval: 30s
+      timeout: 10s
+      retries: 3
+      start_period: 40s
+
+networks:
+  collab-network:
+    driver: bridge