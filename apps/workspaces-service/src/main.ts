import { NestFactory } from '@nestjs/core';
import { MicroserviceOptions, Transport } from '@nestjs/microservices';
import { WorkspacesServiceModule } from './workspaces-service.module';
import { Logger } from '@nestjs/common';

const logger = new Logger('WorkspacesService');

async function bootstrap() {
<<<<<<< HEAD
  // Create HTTP application for REST API endpoints
  const httpApp = await NestFactory.create(WorkspacesServiceModule);

  // Enable CORS for frontend access
  httpApp.enableCors();

  // Start HTTP server on port 3003
  await httpApp.listen(3003);
  logger.log('Workspaces Service HTTP server is running on port 3003');

  // Also create microservice for message patterns (if needed by API Gateway)
  const microservice =
    await NestFactory.createMicroservice<MicroserviceOptions>(
      WorkspacesServiceModule,
      {
        transport: Transport.TCP,
        options: {
          host: '0.0.0.0',
          port: 3003, // Same port for microservice
        },
=======
  console.log('🚀 [WorkspaceService] Starting workspace service...');
  const app = await NestFactory.createMicroservice<MicroserviceOptions>(
    WorkspacesServiceModule,
    {
      transport: Transport.TCP,
      options: {
        host: '0.0.0.0',
        port: 3003,
>>>>>>> c4c9b1ba
      },
    );

<<<<<<< HEAD
  await microservice.listen();
  logger.log('Workspaces Microservice is running on port 3003');
=======
  await app.listen();
  logger.log(
    '✅ Workspaces Service is running and ready to accept connections',
  );
  logger.log('🔌 Workspaces Service is listening on port 3003');
  console.log('📋 [WorkspaceService] Available message patterns:');
  console.log('   - get-hello');
  console.log('   - create-workspace');
  console.log('   - get-workspace-by-id');
  console.log('   - get-workspaces-by-user-id');
  console.log('   - get-workspaces-by-search-term');
  console.log('   - update-workspace');
  console.log('   - join-workspace');
  console.log('   - leave-workspace');
  console.log('   - request-workspace');
  console.log('   - cancel-join-request');
  console.log('   - validate-email');
  console.log('   - bulk-invite');
  console.log('   - accept-invite');
  console.log('   - decline-invite');
  console.log('   - get-workspace-invites');
  console.log('   - delete-invite');
  console.log('   - get-threads-by-workspace-id');
  console.log('   - get-workspace-forum-messages');
  console.log('   - create-workspace-forum-message');
  console.log('   - toggle-workspace-forum-message-like');
  console.log('   - pin-workspace-forum-message');
>>>>>>> c4c9b1ba
}

void bootstrap();<|MERGE_RESOLUTION|>--- conflicted
+++ resolved
@@ -6,28 +6,6 @@
 const logger = new Logger('WorkspacesService');
 
 async function bootstrap() {
-<<<<<<< HEAD
-  // Create HTTP application for REST API endpoints
-  const httpApp = await NestFactory.create(WorkspacesServiceModule);
-
-  // Enable CORS for frontend access
-  httpApp.enableCors();
-
-  // Start HTTP server on port 3003
-  await httpApp.listen(3003);
-  logger.log('Workspaces Service HTTP server is running on port 3003');
-
-  // Also create microservice for message patterns (if needed by API Gateway)
-  const microservice =
-    await NestFactory.createMicroservice<MicroserviceOptions>(
-      WorkspacesServiceModule,
-      {
-        transport: Transport.TCP,
-        options: {
-          host: '0.0.0.0',
-          port: 3003, // Same port for microservice
-        },
-=======
   console.log('🚀 [WorkspaceService] Starting workspace service...');
   const app = await NestFactory.createMicroservice<MicroserviceOptions>(
     WorkspacesServiceModule,
@@ -36,14 +14,10 @@
       options: {
         host: '0.0.0.0',
         port: 3003,
->>>>>>> c4c9b1ba
       },
-    );
+    },
+  );
 
-<<<<<<< HEAD
-  await microservice.listen();
-  logger.log('Workspaces Microservice is running on port 3003');
-=======
   await app.listen();
   logger.log(
     '✅ Workspaces Service is running and ready to accept connections',
@@ -71,7 +45,6 @@
   console.log('   - create-workspace-forum-message');
   console.log('   - toggle-workspace-forum-message-like');
   console.log('   - pin-workspace-forum-message');
->>>>>>> c4c9b1ba
 }
 
 void bootstrap();