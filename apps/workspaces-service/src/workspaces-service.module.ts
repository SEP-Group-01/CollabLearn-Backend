--- conflicted
+++ resolved
@@ -1,15 +1,9 @@
 import { Module } from '@nestjs/common';
 import { ConfigModule } from '@nestjs/config';
-<<<<<<< HEAD
+import { ClientsModule, Transport } from '@nestjs/microservices';
 import { WorkspacesController } from './controllers/workspaces-service.controller';
 import { WorkspacesService } from './services/workspaces.service';
 import { SupabaseService } from './services/supabase.service';
-=======
-import { ClientsModule, Transport } from '@nestjs/microservices';
-import { WorkspacesController } from './workspaces-service.controller';
-import { WorkspacesService } from './workspaces.service';
-import { SupabaseService } from './supabase.service';
->>>>>>> f8c04dc5
 
 @Module({
   imports: [
