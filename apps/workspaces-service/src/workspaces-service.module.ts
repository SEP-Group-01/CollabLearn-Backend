import { Module } from '@nestjs/common';
import { ConfigModule } from '@nestjs/config';
import { ClientsModule, Transport } from '@nestjs/microservices';
<<<<<<< HEAD
import { WorkspacesController } from './workspaces-service.controller';
import { WorkspacesService } from './workspaces.service';
import { SupabaseService } from './supabase.service';
import * as path from 'path';
=======
import { WorkspacesController } from './controllers/workspaces-service.controller';
import { WorkspacesService } from './services/workspaces.service';
import { WorkspaceUserService } from './services/workspace-user.service';
import { WorkspaceForumService } from './services/workspace-forum.service';
import { SupabaseService } from './services/supabase.service';
>>>>>>> c4c9b1ba

@Module({
  imports: [
    ConfigModule.forRoot({
      // Load environment variables from project root
      envFilePath: path.join(__dirname, '../../../.env'),
      isGlobal: true, // Make env accessible globally without importing again
    }),
    ClientsModule.register([
      {
        name: 'FORUM_SERVICE',
        transport: Transport.TCP,
        options: {
          host: 'localhost',
          port: 3004, // Forum service port
        },
      },
    ]),
  ],
  controllers: [WorkspacesController],
  providers: [
    WorkspacesService,
    WorkspaceUserService,
    WorkspaceForumService,
    SupabaseService,
  ],
})
export class WorkspacesServiceModule {}<|MERGE_RESOLUTION|>--- conflicted
+++ resolved
@@ -1,18 +1,11 @@
 import { Module } from '@nestjs/common';
 import { ConfigModule } from '@nestjs/config';
 import { ClientsModule, Transport } from '@nestjs/microservices';
-<<<<<<< HEAD
-import { WorkspacesController } from './workspaces-service.controller';
-import { WorkspacesService } from './workspaces.service';
-import { SupabaseService } from './supabase.service';
-import * as path from 'path';
-=======
 import { WorkspacesController } from './controllers/workspaces-service.controller';
 import { WorkspacesService } from './services/workspaces.service';
 import { WorkspaceUserService } from './services/workspace-user.service';
 import { WorkspaceForumService } from './services/workspace-forum.service';
 import { SupabaseService } from './services/supabase.service';
->>>>>>> c4c9b1ba
 
 @Module({
   imports: [
