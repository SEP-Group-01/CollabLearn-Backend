--- conflicted
+++ resolved
@@ -7,22 +7,11 @@
 import { ForumController } from './controllers/forum.controller';
 import { StudyPlanController } from './controllers/study-plan.controller';
 import { KafkaService } from './services/kafka.service';
-<<<<<<< HEAD
-import { StudyPlanService } from './services/study-plan.service';
-import { KafkaReplyController } from './controllers/kafka-reply.controller';
-import { ClientsModule, Transport } from '@nestjs/microservices';
-import { DocumentEditorController } from './controllers/document-editor.controller';
-import {
-  QuizController,
-  ThreadQuizController,
-} from './controllers/quiz.controller';
-=======
 import { RedisBridgeService } from './services/redis-bridge.service';
 import { KafkaReplyController } from './controllers/kafka-reply.controller';
 import { ClientsModule, Transport } from '@nestjs/microservices';
 import { DocumentEditorController } from './controllers/document-editor-enhanced.controller';
 import { QuizController } from './controllers/quiz.controller';
->>>>>>> c4263a92
 import { DocumentEditorGateway } from './gateways/document-editor.gateway';
 import { ForumGateway } from './gateways/forum.gateway';
 import { QuizGateway } from './gateways/quiz.gateway';
@@ -101,16 +90,6 @@
     ThreadQuizController,
     KafkaReplyController,
   ],
-<<<<<<< HEAD
-  providers: [
-    KafkaService,
-    StudyPlanService,
-    DocumentEditorGateway,
-    ForumGateway,
-    QuizGateway,
-  ],
-=======
   providers: [KafkaService, RedisBridgeService, DocumentEditorGateway, ForumGateway, QuizGateway],
->>>>>>> c4263a92
 })
 export class AppModule {}