--- conflicted
+++ resolved
@@ -106,11 +106,8 @@
     ResourceController,
     ThreadsController,
     QueryController,
-<<<<<<< HEAD
-=======
     DocumentEditorController,
     ForumController,
->>>>>>> c33562c9
     DocumentEditorController,
     ForumController,
     QuizController,
