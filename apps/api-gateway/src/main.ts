import { NestFactory } from '@nestjs/core';
import { AppModule } from './app/app.module';
import { MicroserviceOptions, Transport } from '@nestjs/microservices';
import { ConfigService } from '@nestjs/config';
import { Logger } from '@nestjs/common';

const logger = new Logger('API-Gateway');

async function bootstrap() {
  const app = await NestFactory.create(AppModule);
  const configService = app.get(ConfigService);

  // Enable CORS for frontend
  app.enableCors({
    origin: configService.get('FRONTEND_URL'),
    credentials: true,
  });

  // --- 1️⃣ TCP for NestJS microservices ---ok
  app.connectMicroservice<MicroserviceOptions>({
    transport: Transport.TCP,
    options: { host: '0.0.0.0', port: 3001 }, // Use a different port from HTTP
  });

  // --- 2️⃣ Kafka for reply handling ---
  app.connectMicroservice<MicroserviceOptions>({
    transport: Transport.KAFKA,
    options: {
      client: {
        clientId: 'api-gateway-microservice',
        brokers: [configService.get('KAFKA_BROKERS') || 'kafka:9092'] // Replace with localhost:9093 for local dev
      },
      consumer: {
        groupId: 'gateway-reply-consumer'
      }
    }
  });

  // Start all microservices (TCP + Kafka)
  await app.startAllMicroservices();

  // Start HTTP server (REST endpoints for frontend)
  await app.listen(3000);

  logger.log('✅ API Gateway is running');
  logger.log('🌐 HTTP listening on port 3000');
  logger.log('🔌 TCP microservice listening on port 3001');
  logger.log('📩 Kafka microservice configured for reply handling');
  logger.log('📩 Kafka client configured via ClientsModule');
}
<<<<<<< HEAD
bootstrap();

// import { NestFactory } from '@nestjs/core';
// import { AppModule } from './app/app.module';
// import { MicroserviceOptions, Transport} from '@nestjs/microservices';
// import { ConfigService } from '@nestjs/config';
// import { Logger } from '@nestjs/common';

// const logger = new Logger('API-Gateway');

// async function bootstrap() {
//   const app = await NestFactory.create(AppModule);
//   const configService = app.get(ConfigService);

//   app.enableCors({
//   origin: configService.get('FRONTEND_URL'),
//   credentials: true,
//   });

//   app.connectMicroservice<MicroserviceOptions>({
//     transport: Transport.TCP,
//     options: { host: '0.0.0.0', port: 3000 }
//   });
//   await app.startAllMicroservices();
//   await app.listen(3000);
//   logger.log('API Gateway is running');
//   logger.log('API Gateway is listening on port 3000');
// }
// bootstrap();
=======
bootstrap();
>>>>>>> d9a0f868
<|MERGE_RESOLUTION|>--- conflicted
+++ resolved
@@ -28,12 +28,12 @@
     options: {
       client: {
         clientId: 'api-gateway-microservice',
-        brokers: [configService.get('KAFKA_BROKERS') || 'kafka:9092'] // Replace with localhost:9093 for local dev
+        brokers: [configService.get('KAFKA_BROKERS') || 'kafka:9092'], // Replace with localhost:9093 for local dev
       },
       consumer: {
-        groupId: 'gateway-reply-consumer'
-      }
-    }
+        groupId: 'gateway-reply-consumer',
+      },
+    },
   });
 
   // Start all microservices (TCP + Kafka)
@@ -48,7 +48,6 @@
   logger.log('📩 Kafka microservice configured for reply handling');
   logger.log('📩 Kafka client configured via ClientsModule');
 }
-<<<<<<< HEAD
 bootstrap();
 
 // import { NestFactory } from '@nestjs/core';
@@ -77,7 +76,4 @@
 //   logger.log('API Gateway is running');
 //   logger.log('API Gateway is listening on port 3000');
 // }
-// bootstrap();
-=======
-bootstrap();
->>>>>>> d9a0f868
+// bootstrap();