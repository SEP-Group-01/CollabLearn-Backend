--- conflicted
+++ resolved
@@ -70,12 +70,8 @@
     "@types/bcrypt": "^6.0.0",
     "@types/express": "^5.0.0",
     "@types/jest": "^29.5.14",
-<<<<<<< HEAD
-    "@types/node": "^22.18.8",
-=======
     "@types/multer": "^2.0.0",
     "@types/node": "^22.10.7",
->>>>>>> c4c9b1ba
     "@types/nodemailer": "^6.4.17",
     "@types/passport-google-oauth20": "^2.0.16",
     "@types/passport-jwt": "^4.0.1",
